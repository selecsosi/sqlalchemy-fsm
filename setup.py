#!/usr/bin/env python
import os
from codecs import open
from setuptools import setup

THIS_DIR = os.path.dirname(os.path.abspath(__file__))

with open(os.path.join(THIS_DIR, 'README.md'), encoding='utf-8') as fobj:
    README_md = fobj.read()

setup(
    name='sqlalchemy_fsm',
    packages=['sqlalchemy_fsm'],
    py_modules=['sqlalchemy_fsm'],
    description='Finite state machine field for sqlalchemy',
    long_description=README_md,
    author='Peter & Ilja',
    author_email='ilja@wise.fish',
    license='MIT',
    classifiers=[
        'Development Status :: 5 - Production/Stable',
        'Intended Audience :: Developers',
        'License :: OSI Approved :: MIT License',
        'Operating System :: OS Independent',
        'Programming Language :: Python :: 2.7',
        'Programming Language :: Python :: 3',
        'Topic :: Database',
    ],
    keywords='sqlalchemy finite state machine fsm',
<<<<<<< HEAD
    version='1.1.1',
    url='https://github.com/VRGhost/sqlalchemy-fsm',
    install_requires=['SQLAlchemy>=1.1.1'],
=======
    version='1.1.2',
    url='https://github.com/VRGhost/sqlalchemy-fsm',
    install_requires=['SQLAlchemy>=1.1.2'],
>>>>>>> 6f583e2c
    setup_requires=['pytest-runner'],
    tests_require=['pytest']
)<|MERGE_RESOLUTION|>--- conflicted
+++ resolved
@@ -27,15 +27,9 @@
         'Topic :: Database',
     ],
     keywords='sqlalchemy finite state machine fsm',
-<<<<<<< HEAD
-    version='1.1.1',
-    url='https://github.com/VRGhost/sqlalchemy-fsm',
-    install_requires=['SQLAlchemy>=1.1.1'],
-=======
     version='1.1.2',
     url='https://github.com/VRGhost/sqlalchemy-fsm',
     install_requires=['SQLAlchemy>=1.1.2'],
->>>>>>> 6f583e2c
     setup_requires=['pytest-runner'],
     tests_require=['pytest']
 )